--- conflicted
+++ resolved
@@ -1,11 +1,5 @@
 # -*- coding: utf-8 -*-
 """Celery Application."""
-<<<<<<< HEAD
-import os
-
-=======
-from __future__ import absolute_import, print_function, unicode_literals
->>>>>>> 28eb9095
 from celery.local import Proxy
 from celery import _state
 from celery._state import (
