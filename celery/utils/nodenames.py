--- conflicted
+++ resolved
@@ -1,17 +1,9 @@
 # -*- coding: utf-8 -*-
 """Worker name utilities."""
-<<<<<<< HEAD
-=======
-from __future__ import absolute_import, unicode_literals
->>>>>>> 28eb9095
 import os
 import socket
 from functools import partial
-<<<<<<< HEAD
 from typing import Dict, Optional, Tuple
-
-=======
->>>>>>> 28eb9095
 from kombu.entity import Exchange, Queue
 from .functional import memoize
 from .text import simple_format
