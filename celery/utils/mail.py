# -*- coding: utf-8 -*-
"""
    celery.utils.mail
    ~~~~~~~~~~~~~~~~~

    How task error emails are formatted and sent.

"""
from __future__ import absolute_import

import smtplib
import socket
import traceback
import warnings

from email.mime.text import MIMEText

from .functional import maybe_list

_local_hostname = None


def get_local_hostname():
    global _local_hostname
    if _local_hostname is None:
        _local_hostname = socket.getfqdn()
    return _local_hostname


class SendmailWarning(UserWarning):
    """Problem happened while sending the email message."""


class Message(object):

    def __init__(self, to=None, sender=None, subject=None, body=None,
            charset='us-ascii'):
        self.to = maybe_list(to)
        self.sender = sender
        self.subject = subject
        self.body = body
        self.charset = charset

    def __repr__(self):
        return '<Email: To:{0.to!r} Subject:{0.subject!r}>'.format(self)

    def __str__(self):
        msg = MIMEText(self.body, 'plain', self.charset)
        msg['Subject'] = self.subject
        msg['From'] = self.sender
        msg['To'] = ', '.join(self.to)
        return msg.as_string()


class Mailer(object):

    def __init__(self, host='localhost', port=0, user=None, password=None,
            timeout=2, use_ssl=False, use_tls=False):
        self.host = host
        self.port = port
        self.user = user
        self.password = password
        self.timeout = timeout
        self.use_ssl = use_ssl
        self.use_tls = use_tls

    def send(self, message, fail_silently=False, **kwargs):
        try:
            self._send(message, **kwargs)
        except Exception as exc:
            if not fail_silently:
                raise
            warnings.warn(SendmailWarning(
                'Mail could not be sent: {0!r} {1!r}\n{2!r}'.format(
                    exc, {'To': ', '.join(message.to),
                          'Subject': message.subject},
                    traceback.format_stack())))

    def _send(self, message, **kwargs):
        Client = smtplib.SMTP_SSL if self.use_ssl else smtplib.SMTP
<<<<<<< HEAD
        client = Client(self.host, self.port, timeout=self.timeout, **kwargs)
=======
        client = Client(self.host, self.port,
                        local_hostname=get_local_hostname(), **kwargs)
>>>>>>> 9ead0dc7

        if self.use_tls:
            client.ehlo()
            client.starttls()
            client.ehlo()

        if self.user and self.password:
            client.login(self.user, self.password)

        client.sendmail(message.sender, message.to, str(message))
        try:
            client.quit()
        except socket.sslerror:
            client.close()


class ErrorMail(object):
    """Defines how and when task error e-mails should be sent.

    :param task: The task instance that raised the error.

    :attr:`subject` and :attr:`body` are format strings which
    are passed a context containing the following keys:

    * name

        Name of the task.

    * id

        UUID of the task.

    * exc

        String representation of the exception.

    * args

        Positional arguments.

    * kwargs

        Keyword arguments.

    * traceback

        String representation of the traceback.

    * hostname

        Worker hostname.

    """

    # pep8.py borks on a inline signature separator and
    # says "trailing whitespace" ;)
    EMAIL_SIGNATURE_SEP = '-- '

    #: Format string used to generate error email subjects.
    subject = """\
        [celery@{hostname}] Error: Task {name} ({id}): {exc!r}
    """

    #: Format string used to generate error email content.
    body = """
Task {{name}} with id {{id}} raised exception:\n{{exc!r}}


Task was called with args: {{args}} kwargs: {{kwargs}}.

The contents of the full traceback was:

{{traceback}}

{EMAIL_SIGNATURE_SEP}
Just to let you know,
py-celery at {{hostname}}.
""".format(EMAIL_SIGNATURE_SEP=EMAIL_SIGNATURE_SEP)

    def __init__(self, task, **kwargs):
        self.task = task
        self.email_subject = kwargs.get('subject', self.subject)
        self.email_body = kwargs.get('body', self.body)

    def should_send(self, context, exc):
        """Returns true or false depending on if a task error mail
        should be sent for this type of error."""
        return True

    def format_subject(self, context):
        return self.subject.strip().format(**context)

    def format_body(self, context):
        return self.body.strip().format(**context)

    def send(self, context, exc, fail_silently=True):
        if self.should_send(context, exc):
            self.task.app.mail_admins(self.format_subject(context),
                                      self.format_body(context),
                                      fail_silently=fail_silently)<|MERGE_RESOLUTION|>--- conflicted
+++ resolved
@@ -78,12 +78,8 @@
 
     def _send(self, message, **kwargs):
         Client = smtplib.SMTP_SSL if self.use_ssl else smtplib.SMTP
-<<<<<<< HEAD
-        client = Client(self.host, self.port, timeout=self.timeout, **kwargs)
-=======
-        client = Client(self.host, self.port,
+        client = Client(self.host, self.port, timeout=self.timeout,
                         local_hostname=get_local_hostname(), **kwargs)
->>>>>>> 9ead0dc7
 
         if self.use_tls:
             client.ehlo()
