--- conflicted
+++ resolved
@@ -180,15 +180,11 @@
         self.max_interval = (max_interval
                              or app.conf.CELERYBEAT_MAX_LOOP_INTERVAL
                              or self.max_interval)
-<<<<<<< HEAD
         self.Publisher = Publisher or app.amqp.TaskProducer
         self._heap = None
-=======
         self.sync_every_tasks = (
             app.conf.CELERYBEAT_SYNC_EVERY if sync_every_tasks is None
             else sync_every_tasks)
-        self.Publisher = Publisher or app.amqp.Producer
->>>>>>> f90fce49
         if not lazy:
             self.setup_schedule()
 
