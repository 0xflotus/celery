"""MongoDB result store backend."""
from datetime import datetime, timedelta

from kombu.exceptions import EncodeError
from kombu.utils.objects import cached_property
from kombu.utils.url import maybe_sanitize_url, urlparse

from celery import states
from celery.exceptions import ImproperlyConfigured

from .base import BaseBackend

try:
    import pymongo
except ImportError:  # pragma: no cover
    pymongo = None   # noqa

if pymongo:
    try:
        from bson.binary import Binary
    except ImportError:                     # pragma: no cover
        from pymongo.binary import Binary  # noqa
    from pymongo.errors import InvalidDocument  # noqa
else:                                       # pragma: no cover
    Binary = None                           # noqa

    class InvalidDocument(Exception):       # noqa
        pass

__all__ = ('MongoBackend',)

BINARY_CODECS = frozenset(['pickle', 'msgpack'])


class MongoBackend(BaseBackend):
    """MongoDB result backend.

    Raises:
        celery.exceptions.ImproperlyConfigured:
            if module :pypi:`pymongo` is not available.
    """

    mongo_host = None
    host = 'localhost'
    port = 27017
    user = None
    password = None
    database_name = 'celery'
    taskmeta_collection = 'celery_taskmeta'
    groupmeta_collection = 'celery_groupmeta'
    max_pool_size = 10
    options = None

    supports_autoexpire = False

    _connection = None

    def __init__(self, app=None, **kwargs):
        self.options = {}

        super().__init__(app, **kwargs)

        if not pymongo:
            raise ImproperlyConfigured(
                'You need to install the pymongo library to use the '
                'MongoDB backend.')

        # Set option defaults
        for key, value in self._prepare_client_options().items():
            self.options.setdefault(key, value)

        # update conf with mongo uri data, only if uri was given
        if self.url:
            self.url = self._ensure_mongodb_uri_compliance(self.url)

            uri_data = pymongo.uri_parser.parse_uri(self.url)
            # build the hosts list to create a mongo connection
            hostslist = [
                f'{x[0]}:{x[1]}' for x in uri_data['nodelist']
            ]
            self.user = uri_data['username']
            self.password = uri_data['password']
            self.mongo_host = hostslist
            if uri_data['database']:
                # if no database is provided in the uri, use default
                self.database_name = uri_data['database']

            self.options.update(uri_data['options'])

        # update conf with specific settings
        config = self.app.conf.get('mongodb_backend_settings')
        if config is not None:
            if not isinstance(config, dict):
                raise ImproperlyConfigured(
                    'MongoDB backend settings should be grouped in a dict')
            config = dict(config)  # don't modify original

            if 'host' in config or 'port' in config:
                # these should take over uri conf
                self.mongo_host = None

            self.host = config.pop('host', self.host)
            self.port = config.pop('port', self.port)
            self.mongo_host = config.pop('mongo_host', self.mongo_host)
            self.user = config.pop('user', self.user)
            self.password = config.pop('password', self.password)
            self.database_name = config.pop('database', self.database_name)
            self.taskmeta_collection = config.pop(
                'taskmeta_collection', self.taskmeta_collection,
            )
            self.groupmeta_collection = config.pop(
                'groupmeta_collection', self.groupmeta_collection,
            )

            self.options.update(config.pop('options', {}))
            self.options.update(config)

    @staticmethod
    def _ensure_mongodb_uri_compliance(url):
        parsed_url = urlparse(url)
        if not parsed_url.scheme.startswith('mongodb'):
            url = f'mongodb+{url}'

        if url == 'mongodb://':
            url += 'localhost'

        return url

    def _prepare_client_options(self):
        if pymongo.version_tuple >= (3,):
            return {'maxPoolSize': self.max_pool_size}
        else:  # pragma: no cover
            return {'max_pool_size': self.max_pool_size,
                    'auto_start_request': False}

    def _get_connection(self):
        """Connect to the MongoDB server."""
        if self._connection is None:
            from pymongo import MongoClient

            host = self.mongo_host
            if not host:
                # The first pymongo.Connection() argument (host) can be
                # a list of ['host:port'] elements or a mongodb connection
                # URI.  If this is the case, don't use self.port
                # but let pymongo get the port(s) from the URI instead.
                # This enables the use of replica sets and sharding.
                # See pymongo.Connection() for more info.
                host = self.host
                if isinstance(host, str) \
                   and not host.startswith('mongodb://'):
                    host = f'mongodb://{host}:{self.port}'
            # don't change self.options
            conf = dict(self.options)
            conf['host'] = host
            if self.user:
                conf['username'] = self.user
            if self.password:
                conf['password'] = self.password

            self._connection = MongoClient(**conf)

        return self._connection

    def encode(self, data):
        if self.serializer == 'bson':
            # mongodb handles serialization
            return data
        payload = super().encode(data)

        # serializer which are in a unsupported format (pickle/binary)
        if self.serializer in BINARY_CODECS:
            payload = Binary(payload)
        return payload

    def decode(self, data):
        if self.serializer == 'bson':
            return data
<<<<<<< HEAD

        payload = self.encode(data)
        return super().decode(payload)
=======
        return super(MongoBackend, self).decode(data)
>>>>>>> c12e0888

    def _store_result(self, task_id, result, state,
                      traceback=None, request=None, **kwargs):
        """Store return value and state of an executed task."""
        meta = self._get_result_meta(result=self.encode(result), state=state,
                                     traceback=traceback, request=request)
        # Add the _id for mongodb
        meta['_id'] = task_id

        try:
            self.collection.replace_one({'_id': task_id}, meta, upsert=True)
        except InvalidDocument as exc:
            raise EncodeError(exc)

        return result

    def _get_task_meta_for(self, task_id):
        """Get task meta-data for a task by id."""
        obj = self.collection.find_one({'_id': task_id})
        if obj:
            return self.meta_from_decoded({
                'task_id': obj['_id'],
                'status': obj['status'],
                'result': self.decode(obj['result']),
                'date_done': obj['date_done'],
                'traceback': self.decode(obj['traceback']),
                'children': self.decode(obj['children']),
            })
        return {'status': states.PENDING, 'result': None}

    def _save_group(self, group_id, result):
        """Save the group result."""
        meta = {
            '_id': group_id,
            'result': self.encode([i.id for i in result]),
            'date_done': datetime.utcnow(),
        }
        self.group_collection.replace_one({'_id': group_id}, meta, upsert=True)
        return result

    def _restore_group(self, group_id):
        """Get the result for a group by id."""
        obj = self.group_collection.find_one({'_id': group_id})
        if obj:
            return {
                'task_id': obj['_id'],
                'date_done': obj['date_done'],
                'result': [
                    self.app.AsyncResult(task)
                    for task in self.decode(obj['result'])
                ],
            }

    def _delete_group(self, group_id):
        """Delete a group by id."""
        self.group_collection.delete_one({'_id': group_id})

    def _forget(self, task_id):
        """Remove result from MongoDB.

        Raises:
            pymongo.exceptions.OperationsError:
                if the task_id could not be removed.
        """
        # By using safe=True, this will wait until it receives a response from
        # the server.  Likewise, it will raise an OperationsError if the
        # response was unable to be completed.
        self.collection.delete_one({'_id': task_id})

    def cleanup(self):
        """Delete expired meta-data."""
        self.collection.delete_many(
            {'date_done': {'$lt': self.app.now() - self.expires_delta}},
        )
        self.group_collection.delete_many(
            {'date_done': {'$lt': self.app.now() - self.expires_delta}},
        )

    def __reduce__(self, args=(), kwargs=None):
        kwargs = {} if not kwargs else kwargs
        return super().__reduce__(
            args, dict(kwargs, expires=self.expires, url=self.url))

    def _get_database(self):
        conn = self._get_connection()
        db = conn[self.database_name]
        if self.user and self.password:
            source = self.options.get(
                'authsource',
                self.database_name or 'admin'
            )
            if not db.authenticate(self.user, self.password, source=source):
                raise ImproperlyConfigured(
                    'Invalid MongoDB username or password.')
        return db

    @cached_property
    def database(self):
        """Get database from MongoDB connection.

        performs authentication if necessary.
        """
        return self._get_database()

    @cached_property
    def collection(self):
        """Get the meta-data task collection."""
        collection = self.database[self.taskmeta_collection]

        # Ensure an index on date_done is there, if not process the index
        # in the background.  Once completed cleanup will be much faster
        collection.create_index('date_done', background=True)
        return collection

    @cached_property
    def group_collection(self):
        """Get the meta-data task collection."""
        collection = self.database[self.groupmeta_collection]

        # Ensure an index on date_done is there, if not process the index
        # in the background.  Once completed cleanup will be much faster
        collection.create_index('date_done', background=True)
        return collection

    @cached_property
    def expires_delta(self):
        return timedelta(seconds=self.expires)

    def as_uri(self, include_password=False):
        """Return the backend as an URI.

        Arguments:
            include_password (bool): Password censored if disabled.
        """
        if not self.url:
            return 'mongodb://'
        if include_password:
            return self.url

        if ',' not in self.url:
            return maybe_sanitize_url(self.url)

        uri1, remainder = self.url.split(',', 1)
        return ','.join([maybe_sanitize_url(uri1), remainder])<|MERGE_RESOLUTION|>--- conflicted
+++ resolved
@@ -176,13 +176,7 @@
     def decode(self, data):
         if self.serializer == 'bson':
             return data
-<<<<<<< HEAD
-
-        payload = self.encode(data)
-        return super().decode(payload)
-=======
-        return super(MongoBackend, self).decode(data)
->>>>>>> c12e0888
+        return super().decode(data)
 
     def _store_result(self, task_id, result, state,
                       traceback=None, request=None, **kwargs):
