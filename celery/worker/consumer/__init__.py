--- conflicted
+++ resolved
@@ -1,11 +1,5 @@
-<<<<<<< HEAD
-=======
 """Worker consumer."""
-from __future__ import absolute_import, unicode_literals
-
->>>>>>> 9c83c3f9
 from .consumer import Consumer
-
 from .agent import Agent
 from .connection import Connection
 from .control import Control
