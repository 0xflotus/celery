--- conflicted
+++ resolved
@@ -6,12 +6,8 @@
 
 from .mingle import Mingle
 
-<<<<<<< HEAD
 __all__ = ['Tasks']
 
-=======
-__all__ = ('Tasks',)
->>>>>>> 9c83c3f9
 logger = get_logger(__name__)
 debug = logger.debug
 
