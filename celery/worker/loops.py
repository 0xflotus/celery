"""The consumers highly-optimized inner loop."""
<<<<<<< HEAD
=======
from __future__ import absolute_import, unicode_literals
>>>>>>> 28eb9095
import errno
import socket
from celery import bootsteps
from celery.exceptions import WorkerShutdown, WorkerTerminate, WorkerLostError
from celery.utils.log import get_logger
from . import state

__all__ = ['asynloop', 'synloop']

# pylint: disable=redefined-outer-name
# We cache globals and attribute lookups, so disable this warning.

logger = get_logger(__name__)


def _quick_drain(connection, timeout=0.1):
    try:
        connection.drain_events(timeout=timeout)
    except Exception as exc:  # pylint: disable=broad-except
        exc_errno = getattr(exc, 'errno', None)
        if exc_errno is not None and exc_errno != errno.EAGAIN:
            raise


def _enable_amqheartbeats(timer, connection, rate=2.0):
    if connection:
        tick = connection.heartbeat_check
        heartbeat = connection.get_heartbeat_interval()  # negotiated
        if heartbeat and connection.supports_heartbeats:
            timer.call_repeatedly(heartbeat / rate, tick, (rate,))


def asynloop(obj, connection, consumer, blueprint, hub, qos,
             heartbeat, clock, hbrate=2.0):
    """Non-blocking event loop."""
    RUN = bootsteps.RUN
    update_qos = qos.update
    errors = connection.connection_errors

    on_task_received = obj.create_task_handler()

    _enable_amqheartbeats(hub.timer, connection, rate=hbrate)

    consumer.on_message = on_task_received
    consumer.consume()
    obj.on_ready()
    obj.controller.register_with_event_loop(hub)
    obj.register_with_event_loop(hub)

    # did_start_ok will verify that pool processes were able to start,
    # but this will only work the first time we start, as
    # maxtasksperchild will mess up metrics.
    if not obj.restart_count and not obj.pool.did_start_ok():
        raise WorkerLostError('Could not start worker processes')

    # consumer.consume() may have prefetched up to our
    # limit - drain an event so we're in a clean state
    # prior to starting our event loop.
    if connection.transport.driver_type == 'amqp':
        hub.call_soon(_quick_drain, connection)

    # FIXME: Use loop.run_forever
    # Tried and works, but no time to test properly before release.
    hub.propagate_errors = errors
    loop = hub.create_loop()

    try:
        while blueprint.state == RUN and obj.connection:
            # shutdown if signal handlers told us to.
            should_stop, should_terminate = (
                state.should_stop, state.should_terminate,
            )
            # False == EX_OK, so must use is not False
            if should_stop is not None and should_stop is not False:
                raise WorkerShutdown(should_stop)
            elif should_terminate is not None and should_stop is not False:
                raise WorkerTerminate(should_terminate)

            # We only update QoS when there's no more messages to read.
            # This groups together qos calls, and makes sure that remote
            # control commands will be prioritized over task messages.
            if qos.prev != qos.value:
                update_qos()

            try:
                next(loop)
            except StopIteration:
                loop = hub.create_loop()
    finally:
        try:
            hub.reset()
        except Exception as exc:  # pylint: disable=broad-except
            logger.exception(
                'Error cleaning up after event loop: %r', exc)


def synloop(obj, connection, consumer, blueprint, hub, qos,
            heartbeat, clock, hbrate=2.0, **kwargs):
    """Fallback blocking event loop for transports that doesn't support AIO."""
    RUN = bootsteps.RUN
    on_task_received = obj.create_task_handler()
    perform_pending_operations = obj.perform_pending_operations
    if getattr(obj.pool, 'is_green', False):
        _enable_amqheartbeats(obj.timer, connection, rate=hbrate)
    consumer.on_message = on_task_received
    consumer.consume()

    obj.on_ready()

    while blueprint.state == RUN and obj.connection:
        state.maybe_shutdown()
        if qos.prev != qos.value:
            qos.update()
        try:
            perform_pending_operations()
            connection.drain_events(timeout=2.0)
        except socket.timeout:
            pass
        except socket.error:
            if blueprint.state == RUN:
                raise<|MERGE_RESOLUTION|>--- conflicted
+++ resolved
@@ -1,8 +1,4 @@
 """The consumers highly-optimized inner loop."""
-<<<<<<< HEAD
-=======
-from __future__ import absolute_import, unicode_literals
->>>>>>> 28eb9095
 import errno
 import socket
 from celery import bootsteps
