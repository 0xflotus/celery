# -*- coding: utf-8 -*-
<<<<<<< HEAD
"""Base Execution Pool"""
=======
"""Base Execution Pool."""
from __future__ import absolute_import, unicode_literals

>>>>>>> 9c83c3f9
import logging
import os
import sys

from time import monotonic

from billiard.einfo import ExceptionInfo
from billiard.exceptions import WorkerLostError
from kombu.utils.encoding import safe_repr

from celery.exceptions import WorkerShutdown, WorkerTerminate
from celery.utils import timer2
from celery.utils.text import truncate
from celery.utils.log import get_logger

__all__ = ['BasePool', 'apply_target']

logger = get_logger('celery.pool')


def apply_target(target, args=(), kwargs={}, callback=None,
                 accept_callback=None, pid=None, getpid=os.getpid,
                 propagate=(), monotonic=monotonic, **_):
    """Apply function within pool context."""
    if accept_callback:
        accept_callback(pid or getpid(), monotonic())
    try:
        ret = target(*args, **kwargs)
    except propagate:
        raise
    except Exception:
        raise
    except (WorkerShutdown, WorkerTerminate):
        raise
    except BaseException as exc:
        try:
            raise WorkerLostError(repr(exc)).with_traceback(sys.exc_info()[2])
        except WorkerLostError:
            callback(ExceptionInfo())
    else:
        callback(ret)


<<<<<<< HEAD
class BasePool:
=======
class BasePool(object):
    """Task pool."""

>>>>>>> 9c83c3f9
    RUN = 0x1
    CLOSE = 0x2
    TERMINATE = 0x3

    Timer = timer2.Timer

    #: set to true if the pool can be shutdown from within
    #: a signal handler.
    signal_safe = True

    #: set to true if pool uses greenlets.
    is_green = False

    _state = None
    _pool = None
    _does_debug = True

    #: only used by multiprocessing pool
    uses_semaphore = False

    task_join_will_block = True
    body_can_be_buffer = False

    def __init__(self, limit=None, putlocks=True, forking_enable=True,
                 callbacks_propagate=(), app=None, **options):
        self.limit = limit
        self.putlocks = putlocks
        self.options = options
        self.forking_enable = forking_enable
        self.callbacks_propagate = callbacks_propagate
        self.app = app

    def on_start(self):
        pass

    def did_start_ok(self):
        return True

    def flush(self):
        pass

    def on_stop(self):
        pass

    def register_with_event_loop(self, loop):
        pass

    def on_apply(self, *args, **kwargs):
        pass

    def on_terminate(self):
        pass

    def on_soft_timeout(self, job):
        pass

    def on_hard_timeout(self, job):
        pass

    def maintain_pool(self, *args, **kwargs):
        pass

    def terminate_job(self, pid, signal=None):
        raise NotImplementedError(
            '{0} does not implement kill_job'.format(type(self)))

    def restart(self):
        raise NotImplementedError(
            '{0} does not implement restart'.format(type(self)))

    def stop(self):
        self.on_stop()
        self._state = self.TERMINATE

    def terminate(self):
        self._state = self.TERMINATE
        self.on_terminate()

    def start(self):
        self._does_debug = logger.isEnabledFor(logging.DEBUG)
        self.on_start()
        self._state = self.RUN

    def close(self):
        self._state = self.CLOSE
        self.on_close()

    def on_close(self):
        pass

    def apply_async(self, target, args=[], kwargs={}, **options):
        """Equivalent of the :func:`apply` built-in function.

        Callbacks should optimally return as soon as possible since
        otherwise the thread which handles the result will get blocked.
        """
        if self._does_debug:
            logger.debug('TaskPool: Apply %s (args:%s kwargs:%s)',
                         target, truncate(safe_repr(args), 1024),
                         truncate(safe_repr(kwargs), 1024))

        return self.on_apply(target, args, kwargs,
                             waitforslot=self.putlocks,
                             callbacks_propagate=self.callbacks_propagate,
                             **options)

    def _get_info(self):
        return {
            'max-concurrency': self.limit,
        }

    @property
    def info(self):
        return self._get_info()

    @property
    def active(self):
        return self._state == self.RUN

    @property
    def num_processes(self):
        return self.limit<|MERGE_RESOLUTION|>--- conflicted
+++ resolved
@@ -1,11 +1,5 @@
 # -*- coding: utf-8 -*-
-<<<<<<< HEAD
-"""Base Execution Pool"""
-=======
 """Base Execution Pool."""
-from __future__ import absolute_import, unicode_literals
-
->>>>>>> 9c83c3f9
 import logging
 import os
 import sys
@@ -49,13 +43,9 @@
         callback(ret)
 
 
-<<<<<<< HEAD
 class BasePool:
-=======
-class BasePool(object):
     """Task pool."""
 
->>>>>>> 9c83c3f9
     RUN = 0x1
     CLOSE = 0x2
     TERMINATE = 0x3
