--- conflicted
+++ resolved
@@ -216,23 +216,13 @@
 def _shutdown_handler(worker, sig='TERM', how='Warm', exc=SystemExit,
         callback=None):
 
-<<<<<<< HEAD
     def _handle_request(signum, frame):
         with in_sighandler():
-=======
-    def _handle_request(*args):
-        set_in_sighandler(True)
-        try:
->>>>>>> be720521
             from celery.worker import state
             if current_process()._name == 'MainProcess':
                 if callback:
                     callback(worker)
-<<<<<<< HEAD
                 safe_say('celeryd: {0} shutdown (MainProcess)'.format(how))
-=======
-                    safe_say('celeryd: %s shutdown (MainProcess)' % how)
->>>>>>> be720521
             if active_thread_count() > 1:
                 setattr(state, {'Warm': 'should_stop',
                                 'Cold': 'should_terminate'}[how], True)
@@ -297,13 +287,8 @@
 
     def rdb_handler(*args):
         """Signal handler setting a rdb breakpoint at the current frame."""
-<<<<<<< HEAD
         with in_sighandler():
-=======
-        set_in_sighandler(True)
-        try:
             _, frame = args
->>>>>>> be720521
             from celery.contrib import rdb
             rdb.set_trace(frame)
     if os.environ.get(envvar):
@@ -312,18 +297,8 @@
 
 def install_HUP_not_supported_handler(worker, sig='SIGHUP'):
 
-<<<<<<< HEAD
     def warn_on_HUP_handler(signum, frame):
         with in_sighandler():
             safe_say('{sig} not supported: Restarting with {sig} is '
                      'unstable on this platform!'.format(sig=sig))
-=======
-    def warn_on_HUP_handler(*args):
-        set_in_sighandler(True)
-        try:
-            safe_say('%(sig)s not supported: Restarting with %(sig)s is '
-                     'unstable on this platform!' % {'sig': sig})
-        finally:
-            set_in_sighandler(False)
->>>>>>> be720521
     platforms.signals[sig] = warn_on_HUP_handler