# -*- coding: utf-8 -*-
"""
    celery.apps.worker
    ~~~~~~~~~~~~~~~~~~

    This module is the 'program-version' of :mod:`celery.worker`.

    It does everything necessary to run that module
    as an actual application, like installing signal handlers,
    platform tweaks, and so on.

"""
from __future__ import absolute_import, print_function

import logging
import os
import sys
import warnings

from functools import partial

from billiard import current_process

from celery import VERSION_BANNER, platforms, signals
from celery.app.abstract import from_config
from celery.exceptions import SystemTerminate
from celery.five import string, string_t
from celery.loaders.app import AppLoader
from celery.task import trace
from celery.utils import cry, isatty
from celery.utils.imports import qualname
from celery.utils.log import get_logger, in_sighandler, set_in_sighandler
from celery.utils.text import pluralize
from celery.worker import WorkController

logger = get_logger(__name__)
is_jython = sys.platform.startswith('java')
is_pypy = hasattr(sys, 'pypy_version_info')


def active_thread_count():
    from threading import enumerate
    return sum(1 for t in enumerate()
<<<<<<< HEAD
        if not t.name.startswith('Dummy-'))
=======
               if not t.getName().startswith('Dummy-'))
>>>>>>> 24696876


def safe_say(msg):
    print('\n{0}'.format(msg), file=sys.__stderr__)

ARTLINES = [
    ' --------------',
    '---- **** -----',
    '--- * ***  * --',
    '-- * - **** ---',
    '- ** ----------',
    '- ** ----------',
    '- ** ----------',
    '- ** ----------',
    '- *** --- * ---',
    '-- ******* ----',
    '--- ***** -----',
    ' --------------',
]

BANNER = """\
{hostname} v{version}

[Configuration]
. broker:      {conninfo}
. app:         {app}
. concurrency: {concurrency}
. events:      {events}

[Queues]
{queues}
"""

EXTRA_INFO_FMT = """
[Tasks]
{tasks}
"""


class Worker(WorkController):
    redirect_stdouts = from_config()
    redirect_stdouts_level = from_config()

<<<<<<< HEAD
    def on_before_init(self, purge=False, no_color=None, **kwargs):
        # apply task execution optimizations
        trace.setup_worker_optimizations(self.app)
=======
    def __init__(self, hostname=None, purge=False, beat=False,
                 queues=None, include=None, app=None, pidfile=None,
                 autoscale=None, autoreload=False, no_execv=False,
                 no_color=None, **kwargs):
        self.app = app = app_or_default(app or self.app)
        self.hostname = hostname or socket.gethostname()
>>>>>>> 24696876

        # this signal can be used to set up configuration for
        # workers by name.
        conf = self.app.conf
        signals.celeryd_init.send(
            sender=self.hostname, instance=self, conf=conf,
        )
        self.purge = purge
        self.no_color = no_color
        self._isatty = isatty(sys.stdout)
<<<<<<< HEAD
        self.colored = self.app.log.colored(
=======

        self.colored = app.log.colored(
>>>>>>> 24696876
            self.logfile,
            enabled=not no_color if no_color is not None else no_color
        )

    def on_init_namespace(self):
        self._custom_logging = self.setup_logging()
        # apply task execution optimizations
        trace.setup_worker_optimizations(self.app)

    def on_start(self):
        if not self._custom_logging and self.redirect_stdouts:
            self.app.log.redirect_stdouts(self.redirect_stdouts_level)

        WorkController.on_start(self)

        # this signal can be used to e.g. change queues after
        # the -Q option has been applied.
        signals.celeryd_after_setup.send(
            sender=self.hostname, instance=self, conf=self.app.conf,
        )

        if getattr(os, 'getuid', None) and os.getuid() == 0:
            warnings.warn(RuntimeWarning(
                'Running the worker with superuser privileges is discouraged!',
            ))

        if self.purge:
            self.purge_messages()

        # Dump configuration to screen so we have some basic information
        # for when users sends bug reports.
        sys.__stdout__.write(
            str(self.colored.cyan(' \n', self.startup_info())) +
            str(self.colored.reset(self.extra_info() or '')) + '\n'
        )
        self.set_process_status('-active-')
        self.install_platform_tweaks(self)

    def on_consumer_ready(self, consumer):
        signals.worker_ready.send(sender=consumer)
        print('{0.hostname} ready.'.format(self))

    def setup_logging(self, colorize=None):
        if colorize is None and self.no_color is not None:
            colorize = not self.no_color
        return self.app.log.setup(self.loglevel, self.logfile,
                   redirect_stdouts=False, colorize=colorize)

    def purge_messages(self):
        count = self.app.control.purge()
<<<<<<< HEAD
        print('purge: Erased {0} {1} from the queue.\n'.format(
                count, pluralize(count, 'message')))
=======
        print('purge: Erased %d %s from the queue.\n' % (
            count, pluralize(count, 'message')))
>>>>>>> 24696876

    def tasklist(self, include_builtins=True):
        tasks = self.app.tasks
        if not include_builtins:
            tasks = (t for t in tasks if not t.startswith('celery.'))
        return '\n'.join('  . {0}'.format(task) for task in sorted(tasks))

    def extra_info(self):
        if self.loglevel <= logging.INFO:
            include_builtins = self.loglevel <= logging.DEBUG
            tasklist = self.tasklist(include_builtins=include_builtins)
            return EXTRA_INFO_FMT.format(tasks=tasklist)

    def startup_info(self):
        app = self.app
        concurrency = string(self.concurrency)
        appr = '{0}:0x{1:x}'.format(app.main or '__main__', id(app))
        if not isinstance(app.loader, AppLoader):
            loader = qualname(app.loader)
            if loader.startswith('celery.loaders'):
                loader = loader[14:]
            appr += ' ({0})'.format(loader)
        if self.autoscale:
            max, min = self.autoscale
            concurrency = '{{min={0}, max={1}}}'.format(min, max)
        pool = self.pool_cls
        if not isinstance(pool, string_t):
            pool = pool.__module__
        concurrency += ' ({0})'.format(pool.split('.')[-1])
        events = 'ON'
        if not self.send_events:
            events = 'OFF (enable -E to monitor this worker)'

        banner = BANNER.format(
            app=appr,
            hostname=self.hostname,
            version=VERSION_BANNER,
            conninfo=self.app.connection().as_uri(),
            concurrency=concurrency,
            events=events,
            queues=app.amqp.queues.format(indent=0, indent_first=False),
        ).splitlines()

        # integrate the ASCII art.
        for i, x in enumerate(banner):
            try:
                banner[i] = ' '.join([ARTLINES[i], banner[i]])
            except IndexError:
                banner[i] = ' ' * 16 + banner[i]
        return '\n'.join(banner) + '\n'

<<<<<<< HEAD
=======
    def run_worker(self):
        worker = self.WorkController(
            app=self.app,
            hostname=self.hostname,
            ready_callback=self.on_consumer_ready, beat=self.beat,
            autoscale=self.autoscale, autoreload=self.autoreload,
            no_execv=self.no_execv,
            pidfile=self.pidfile,
            **self.confopts_as_dict()
        )
        self.install_platform_tweaks(worker)
        signals.worker_init.send(sender=worker)
        worker.start()

>>>>>>> 24696876
    def install_platform_tweaks(self, worker):
        """Install platform specific tweaks and workarounds."""
        if self.app.IS_OSX:
            self.osx_proxy_detection_workaround()

        # Install signal handler so SIGHUP restarts the worker.
        if not self._isatty:
            # only install HUP handler if detached from terminal,
            # so closing the terminal window doesn't restart the worker
            # into the background.
            if self.app.IS_OSX:
                # OS X can't exec from a process using threads.
                # See http://github.com/celery/celery/issues#issue/152
                install_HUP_not_supported_handler(worker)
            else:
                install_worker_restart_handler(worker)
        install_worker_term_handler(worker)
        install_worker_term_hard_handler(worker)
        install_worker_int_handler(worker)
        install_cry_handler()
        install_rdb_handler()

    def osx_proxy_detection_workaround(self):
        """See http://github.com/celery/celery/issues#issue/161"""
        os.environ.setdefault('celery_dummy_proxy', 'set_by_celeryd')

    def set_process_status(self, info):
<<<<<<< HEAD
        return platforms.set_mp_process_title('celeryd',
                info='{0} ({1})'.format(info, platforms.strargv(sys.argv)),
                hostname=self.hostname)
=======
        return platforms.set_mp_process_title(
            'celeryd',
            info='%s (%s)' % (info, platforms.strargv(sys.argv)),
            hostname=self.hostname,
        )
>>>>>>> 24696876


def _shutdown_handler(worker, sig='TERM', how='Warm',
                      exc=SystemExit, callback=None):

    def _handle_request(signum, frame):
        with in_sighandler():
            from celery.worker import state
            if current_process()._name == 'MainProcess':
                if callback:
                    callback(worker)
                safe_say('worker: {0} shutdown (MainProcess)'.format(how))
            if active_thread_count() > 1:
                setattr(state, {'Warm': 'should_stop',
                                'Cold': 'should_terminate'}[how], True)
            else:
                raise exc()
    _handle_request.__name__ = 'worker_' + how
    platforms.signals[sig] = _handle_request
install_worker_term_handler = partial(
    _shutdown_handler, sig='SIGTERM', how='Warm', exc=SystemExit,
)
if not is_jython:
    install_worker_term_hard_handler = partial(
        _shutdown_handler, sig='SIGQUIT', how='Cold', exc=SystemTerminate,
    )
else:
    install_worker_term_handler = lambda *a, **kw: None


def on_SIGINT(worker):
    safe_say('worker: Hitting Ctrl+C again will terminate all running tasks!')
    install_worker_term_hard_handler(worker, sig='SIGINT')
if not is_jython:
    install_worker_int_handler = partial(
        _shutdown_handler, sig='SIGINT', callback=on_SIGINT
    )
else:
    install_worker_int_handler = lambda *a, **kw: None


def _clone_current_worker():
    if os.fork() == 0:
        os.execv(sys.executable, [sys.executable] + sys.argv)


def install_worker_restart_handler(worker, sig='SIGHUP'):

    def restart_worker_sig_handler(*args):
        """Signal handler restarting the current python program."""
        set_in_sighandler(True)
        safe_say('Restarting celery worker ({0})'.format(' '.join(sys.argv)))
        import atexit
        atexit.register(_clone_current_worker)
        from celery.worker import state
        state.should_stop = True
    platforms.signals[sig] = restart_worker_sig_handler


def install_cry_handler(sig='SIGUSR1'):
    # Jython/PyPy does not have sys._current_frames
    if is_jython or is_pypy:  # pragma: no cover
        return

    def cry_handler(*args):
        """Signal handler logging the stacktrace of all active threads."""
        with in_sighandler():
            safe_say(cry())
    platforms.signals[sig] = cry_handler


def install_rdb_handler(envvar='CELERY_RDBSIG',
                        sig='SIGUSR2'):  # pragma: no cover

    def rdb_handler(*args):
        """Signal handler setting a rdb breakpoint at the current frame."""
        with in_sighandler():
            _, frame = args
            from celery.contrib import rdb
            rdb.set_trace(frame)
    if os.environ.get(envvar):
        platforms.signals[sig] = rdb_handler


def install_HUP_not_supported_handler(worker, sig='SIGHUP'):

    def warn_on_HUP_handler(signum, frame):
        with in_sighandler():
            safe_say('{sig} not supported: Restarting with {sig} is '
                     'unstable on this platform!'.format(sig=sig))
    platforms.signals[sig] = warn_on_HUP_handler<|MERGE_RESOLUTION|>--- conflicted
+++ resolved
@@ -41,11 +41,7 @@
 def active_thread_count():
     from threading import enumerate
     return sum(1 for t in enumerate()
-<<<<<<< HEAD
-        if not t.name.startswith('Dummy-'))
-=======
-               if not t.getName().startswith('Dummy-'))
->>>>>>> 24696876
+               if not t.name.startswith('Dummy-'))
 
 
 def safe_say(msg):
@@ -89,18 +85,9 @@
     redirect_stdouts = from_config()
     redirect_stdouts_level = from_config()
 
-<<<<<<< HEAD
     def on_before_init(self, purge=False, no_color=None, **kwargs):
         # apply task execution optimizations
         trace.setup_worker_optimizations(self.app)
-=======
-    def __init__(self, hostname=None, purge=False, beat=False,
-                 queues=None, include=None, app=None, pidfile=None,
-                 autoscale=None, autoreload=False, no_execv=False,
-                 no_color=None, **kwargs):
-        self.app = app = app_or_default(app or self.app)
-        self.hostname = hostname or socket.gethostname()
->>>>>>> 24696876
 
         # this signal can be used to set up configuration for
         # workers by name.
@@ -111,12 +98,7 @@
         self.purge = purge
         self.no_color = no_color
         self._isatty = isatty(sys.stdout)
-<<<<<<< HEAD
         self.colored = self.app.log.colored(
-=======
-
-        self.colored = app.log.colored(
->>>>>>> 24696876
             self.logfile,
             enabled=not no_color if no_color is not None else no_color
         )
@@ -162,18 +144,15 @@
     def setup_logging(self, colorize=None):
         if colorize is None and self.no_color is not None:
             colorize = not self.no_color
-        return self.app.log.setup(self.loglevel, self.logfile,
-                   redirect_stdouts=False, colorize=colorize)
+        return self.app.log.setup(
+            self.loglevel, self.logfile,
+            redirect_stdouts=False, colorize=colorize,
+        )
 
     def purge_messages(self):
         count = self.app.control.purge()
-<<<<<<< HEAD
         print('purge: Erased {0} {1} from the queue.\n'.format(
-                count, pluralize(count, 'message')))
-=======
-        print('purge: Erased %d %s from the queue.\n' % (
             count, pluralize(count, 'message')))
->>>>>>> 24696876
 
     def tasklist(self, include_builtins=True):
         tasks = self.app.tasks
@@ -225,23 +204,6 @@
                 banner[i] = ' ' * 16 + banner[i]
         return '\n'.join(banner) + '\n'
 
-<<<<<<< HEAD
-=======
-    def run_worker(self):
-        worker = self.WorkController(
-            app=self.app,
-            hostname=self.hostname,
-            ready_callback=self.on_consumer_ready, beat=self.beat,
-            autoscale=self.autoscale, autoreload=self.autoreload,
-            no_execv=self.no_execv,
-            pidfile=self.pidfile,
-            **self.confopts_as_dict()
-        )
-        self.install_platform_tweaks(worker)
-        signals.worker_init.send(sender=worker)
-        worker.start()
-
->>>>>>> 24696876
     def install_platform_tweaks(self, worker):
         """Install platform specific tweaks and workarounds."""
         if self.app.IS_OSX:
@@ -269,17 +231,11 @@
         os.environ.setdefault('celery_dummy_proxy', 'set_by_celeryd')
 
     def set_process_status(self, info):
-<<<<<<< HEAD
-        return platforms.set_mp_process_title('celeryd',
-                info='{0} ({1})'.format(info, platforms.strargv(sys.argv)),
-                hostname=self.hostname)
-=======
         return platforms.set_mp_process_title(
             'celeryd',
-            info='%s (%s)' % (info, platforms.strargv(sys.argv)),
+            info='{0} ({1})'.format(info, platforms.strargv(sys.argv)),
             hostname=self.hostname,
         )
->>>>>>> 24696876
 
 
 def _shutdown_handler(worker, sig='TERM', how='Warm',
