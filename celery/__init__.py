# -*- coding: utf-8 -*-
"""Distributed Task Queue."""
# :copyright: (c) 2015-2016 Ask Solem.  All rights reserved.
# :copyright: (c) 2012-2014 GoPivotal, Inc., All rights reserved.
# :copyright: (c) 2009 - 2012 Ask Solem and individual contributors,
#                 All rights reserved.
# :license:   BSD (3 Clause), see LICENSE for more details.
<<<<<<< HEAD
=======

from __future__ import absolute_import, print_function, unicode_literals
>>>>>>> 28eb9095
import os
import re
import sys
from collections import namedtuple

SERIES = 'latentcall'

__version__ = '4.0.0'
__author__ = 'Ask Solem'
__contact__ = 'ask@celeryproject.org'
__homepage__ = 'http://celeryproject.org'
__docformat__ = 'restructuredtext'
__keywords__ = 'task job queue distributed messaging actor'

# -eof meta-

__all__ = [
    'Celery', 'bugreport', 'shared_task', 'task',
    'current_app', 'current_task', 'maybe_signature',
    'chain', 'chord', 'chunks', 'group', 'signature',
    'xmap', 'xstarmap', 'uuid',
]

VERSION_BANNER = '{0} ({1})'.format(__version__, SERIES)

version_info_t = namedtuple('version_info_t', (
    'major', 'minor', 'micro', 'releaselevel', 'serial',
))

# bumpversion can only search for {current_version}
# so we have to parse the version here.
_temp = re.match(
    r'(\d+)\.(\d+).(\d+)(.+)?', __version__).groups()
VERSION = version_info = version_info_t(
    int(_temp[0]), int(_temp[1]), int(_temp[2]), _temp[3] or '', '')
del _temp
del re

if os.environ.get('C_IMPDEBUG'):  # pragma: no cover
    import builtins

    def debug_import(name, locals=None, globals=None,
                     fromlist=None, level=-1, real_import=builtins.__import__):
        glob = globals or getattr(sys, 'emarfteg_'[::-1])(1).f_globals
        importer_name = glob and glob.get('__name__') or 'unknown'
        print('-- {0} imports {1}'.format(importer_name, name))
        return real_import(name, locals, globals, fromlist, level)
    builtins.__import__ = debug_import

# This is never executed, but tricks static analyzers (PyDev, PyCharm,
# pylint, etc.) into knowing the types of these symbols, and what
# they contain.
STATICA_HACK = True
globals()['kcah_acitats'[::-1].upper()] = False
if STATICA_HACK:  # pragma: no cover
    from celery.app import shared_task                   # noqa
    from celery.app.base import Celery                   # noqa
    from celery.app.utils import bugreport               # noqa
    from celery.app.task import Task                     # noqa
    from celery._state import current_app, current_task  # noqa
    from celery.canvas import (                          # noqa
        chain, chord, chunks, group,
        signature, maybe_signature, xmap, xstarmap,
    )
    from celery.utils import uuid                        # noqa

# Eventlet/gevent patching must happen before importing
# anything else, so these tools must be at top-level.


def _find_option_with_arg(argv, short_opts=None, long_opts=None):
    """Search argv for options specifying short and longopt alternatives.

    Returns:
        str: value for option found
    Raises:
        KeyError: if option not found.
    """
    for i, arg in enumerate(argv):
        if arg.startswith('-'):
            if long_opts and arg.startswith('--'):
                name, sep, val = arg.partition('=')
                if name in long_opts:
                    return val if sep else argv[i + 1]
            if short_opts and arg in short_opts:
                return argv[i + 1]
    raise KeyError('|'.join(short_opts or [] + long_opts or []))


def _patch_eventlet():
    import eventlet
    import eventlet.debug

    eventlet.monkey_patch()
    blockdetect = float(os.environ.get('EVENTLET_NOBLOCK', 0))
    if blockdetect:
        eventlet.debug.hub_blocking_detection(blockdetect, blockdetect)


def _patch_gevent():
    import gevent
    from gevent import monkey, signal as gevent_signal

    monkey.patch_all()
    if gevent.version_info[0] == 0:  # pragma: no cover
        # Signals aren't working in gevent versions <1.0,
        # and aren't monkey patched by patch_all()
        _signal = __import__('signal')
        _signal.signal = gevent_signal


def maybe_patch_concurrency(argv=sys.argv,
                            short_opts=['-P'], long_opts=['--pool'],
                            patches={'eventlet': _patch_eventlet,
                                     'gevent': _patch_gevent}):
    """Apply eventlet/gevent monkeypatches.

    With short and long opt alternatives that specify the command line
    option to set the pool, this makes sure that anything that needs
    to be patched is completed as early as possible.
    (e.g., eventlet/gevent monkey patches).
    """
    try:
        pool = _find_option_with_arg(argv, short_opts, long_opts)
    except KeyError:
        pass
    else:
        try:
            patcher = patches[pool]
        except KeyError:
            pass
        else:
            patcher()

        # set up eventlet/gevent environments ASAP
        from celery import concurrency
        concurrency.get_implementation(pool)

# Lazy loading
from . import local  # noqa


# this just creates a new module, that imports stuff on first attribute
# access.  This makes the library faster to use.
old_module, new_module = local.recreate_module(  # pragma: no cover
    __name__,
    by_module={
        'celery.app': ['Celery', 'bugreport', 'shared_task'],
        'celery.app.task': ['Task'],
        'celery._state': ['current_app', 'current_task'],
        'celery.canvas': [
            'Signature', 'chain', 'chord', 'chunks', 'group',
            'signature', 'maybe_signature',
            'xmap', 'xstarmap',
        ],
        'celery.utils': ['uuid'],
    },
    direct={'task': 'celery.task'},
    __package__='celery', __file__=__file__,
    __path__=__path__, __doc__=__doc__, __version__=__version__,
    __author__=__author__, __contact__=__contact__,
    __homepage__=__homepage__, __docformat__=__docformat__, local=local,
    VERSION=VERSION, SERIES=SERIES, VERSION_BANNER=VERSION_BANNER,
    version_info_t=version_info_t,
    version_info=version_info,
    maybe_patch_concurrency=maybe_patch_concurrency,
    _find_option_with_arg=_find_option_with_arg,
)<|MERGE_RESOLUTION|>--- conflicted
+++ resolved
@@ -5,11 +5,6 @@
 # :copyright: (c) 2009 - 2012 Ask Solem and individual contributors,
 #                 All rights reserved.
 # :license:   BSD (3 Clause), see LICENSE for more details.
-<<<<<<< HEAD
-=======
-
-from __future__ import absolute_import, print_function, unicode_literals
->>>>>>> 28eb9095
 import os
 import re
 import sys
