--- conflicted
+++ resolved
@@ -59,9 +59,6 @@
     """Raised by :class:`crontab_parser` when the input can't be parsed."""
 
 
-<<<<<<< HEAD
-class schedule:
-=======
 class BaseSchedule(object):
 
     def __init__(self, nowfun=None, app=None):
@@ -102,9 +99,7 @@
         return dt
 
 
-@python_2_unicode_compatible
 class schedule(BaseSchedule):
->>>>>>> 9c83c3f9
     """Schedule for periodic task.
 
     Arguments:
@@ -189,15 +184,10 @@
         return humanize_seconds(self.seconds)
 
 
-<<<<<<< HEAD
 class crontab_parser:
-    """Parser for Crontab expressions. Any expression of the form 'groups'
-=======
-class crontab_parser(object):
     """Parser for Crontab expressions.
 
     Any expression of the form 'groups'
->>>>>>> 9c83c3f9
     (see BNF grammar below) is accepted and expanded to a set of numbers.
     These numbers represent the units of time that the Crontab needs to
     run on:
@@ -318,16 +308,10 @@
         return i
 
 
-<<<<<<< HEAD
-class crontab(schedule):
-    """A Crontab can be used as the ``run_every`` value of a
-=======
-@python_2_unicode_compatible
 class crontab(BaseSchedule):
     """Crontab schedule.
 
     A Crontab can be used as the ``run_every`` value of a
->>>>>>> 9c83c3f9
     periodic task entry to add :manpage:`crontab(5)`-like scheduling.
 
     Like a :manpage:`cron(5)`-job, you can specify units of time of when
@@ -658,16 +642,10 @@
     return s
 
 
-<<<<<<< HEAD
-class solar(schedule):
-    """A solar event can be used as the ``run_every`` value of a
-=======
-@python_2_unicode_compatible
 class solar(BaseSchedule):
     """Solar event.
 
     A solar event can be used as the ``run_every`` value of a
->>>>>>> 9c83c3f9
     periodic task entry to schedule based on certain solar events.
 
     Notes:
