--- conflicted
+++ resolved
@@ -207,7 +207,10 @@
         if len(toks) > 1:
             to = self._expand_number(toks[1])
             if to < fr:  # Wrap around max_ if necessary
-                return range(fr, self.min_ + self.max_) + range(self.min_, to + 1)
+                return (
+                    range(fr, self.min_ + self.max_) +
+                    range(self.min_, to + 1)
+                )
             return range(fr, to + 1)
         return [fr]
 
@@ -238,18 +241,11 @@
         max_val = self.min_ + self.max_ - 1
         if i > max_val:
             raise ValueError(
-<<<<<<< HEAD
                 'Invalid end range: {0} > {1}.'.format(i, max_val))
         if i < self.min_:
             raise ValueError(
                 'Invalid beginning range: {0} < {1}.'.format(i, self.min_))
 
-=======
-                'Invalid end range: %s > %s.' % (i, max_val))
-        if i < self.min_:
-            raise ValueError(
-                'Invalid beginning range: %s < %s.' % (i, self.min_))
->>>>>>> 1a69d0ea
         return i
 
 
@@ -408,11 +404,11 @@
                 datedata.moy = 0
         roll_over()
 
-        while not (datetime(year=datedata.year,
-                            month=months_of_year[datedata.moy],
-                            day=days_of_month[datedata.dom]
-                           ).isoweekday() % 7
-                  ) in self.day_of_week:
+        while not datetime(
+                year=datedata.year,
+                month=months_of_year[datedata.moy],
+                day=days_of_month[datedata.dom]) \
+                    .isoweekday() % 7 in self.day_of_week:
             datedata.dom += 1
             roll_over()
 
