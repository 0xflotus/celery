--- conflicted
+++ resolved
@@ -12,21 +12,11 @@
     # a later point release.
     # See: https://www.appveyor.com/docs/installed-software#python
 
-<<<<<<< HEAD
 
     - PYTHON: "C:\\Python36"
       PYTHON_VERSION: "3.6.x"
       PYTHON_ARCH: "32"
 
-
-    - PYTHON: "C:\\Python36-x64"
-      PYTHON_VERSION: "3.6.x"
-=======
-    - PYTHON: "C:\\Python35-x64"
-      PYTHON_VERSION: "3.5.x"
-      PYTHON_ARCH: "64"
-      WINDOWS_SDK_VERSION: "v7.1"
-      TOXENV: "3.5-unit"
 
     - PYTHON: "C:\\Python36-x64"
       PYTHON_VERSION: "3.6.x"
@@ -42,7 +32,6 @@
 
     - PYTHON: "C:\\Python38-x64"
       PYTHON_VERSION: "3.8.x"
->>>>>>> 44588c65
       PYTHON_ARCH: "64"
       WINDOWS_SDK_VERSION: "v7.1"
       TOXENV: "3.8-unit"
