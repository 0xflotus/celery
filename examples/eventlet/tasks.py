<<<<<<< HEAD
=======
from __future__ import absolute_import, unicode_literals, print_function
>>>>>>> 28eb9095
import requests
from celery import task


@task()
def urlopen(url):
    print('-open: {0}'.format(url))
    try:
        response = requests.get(url)
    except requests.exceptions.RequestException as exc:
        print('-url {0} gave error: {1!r}'.format(url, exc))
    return len(response.text)<|MERGE_RESOLUTION|>--- conflicted
+++ resolved
@@ -1,7 +1,3 @@
-<<<<<<< HEAD
-=======
-from __future__ import absolute_import, unicode_literals, print_function
->>>>>>> 28eb9095
 import requests
 from celery import task
 
