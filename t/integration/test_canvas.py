<<<<<<< HEAD
=======
from __future__ import absolute_import, unicode_literals

import os
>>>>>>> 44588c65
from datetime import datetime, timedelta
from time import sleep

import pytest

from celery import chain, chord, group, signature
from celery.backends.base import BaseKeyValueStoreBackend
from celery.exceptions import ChordError, TimeoutError
from celery.result import AsyncResult, GroupResult, ResultSet

from .conftest import get_active_redis_channels, get_redis_connection
from .tasks import (ExpectedException, add, add_chord_to_chord, add_replaced,
                    add_to_all, add_to_all_to_chord, build_chain_inside_task,
                    chord_error, collect_ids, delayed_sum,
                    delayed_sum_with_soft_guard, fail, identity, ids,
                    print_unicode, raise_error, redis_echo, retry_once,
                    return_exception, return_priority, second_order_replace1,
                    tsum)

RETRYABLE_EXCEPTIONS = (OSError, ConnectionError, TimeoutError)


def is_retryable_exception(exc):
    return isinstance(exc, RETRYABLE_EXCEPTIONS)


TIMEOUT = 120


class test_link_error:
    @pytest.mark.flaky(reruns=5, reruns_delay=1, cause=is_retryable_exception)
    def test_link_error_eager(self):
        exception = ExpectedException("Task expected to fail", "test")
        result = fail.apply(args=("test",), link_error=return_exception.s())
        actual = result.get(timeout=TIMEOUT, propagate=False)
        assert actual == exception

    @pytest.mark.flaky(reruns=5, reruns_delay=1, cause=is_retryable_exception)
    def test_link_error(self):
        exception = ExpectedException("Task expected to fail", "test")
        result = fail.apply(args=("test",), link_error=return_exception.s())
        actual = result.get(timeout=TIMEOUT, propagate=False)
        assert actual == exception

    @pytest.mark.flaky(reruns=5, reruns_delay=1, cause=is_retryable_exception)
    def test_link_error_callback_error_callback_retries_eager(self):
        exception = ExpectedException("Task expected to fail", "test")
        result = fail.apply(
            args=("test",),
            link_error=retry_once.s(countdown=None)
        )
        assert result.get(timeout=TIMEOUT, propagate=False) == exception

    @pytest.mark.flaky(reruns=5, reruns_delay=1, cause=is_retryable_exception)
    def test_link_error_callback_retries(self):
        exception = ExpectedException("Task expected to fail", "test")
        result = fail.apply_async(
            args=("test",),
            link_error=retry_once.s(countdown=None)
        )
        assert result.get(timeout=TIMEOUT, propagate=False) == exception

    @pytest.mark.flaky(reruns=5, reruns_delay=1, cause=is_retryable_exception)
    def test_link_error_using_signature_eager(self):
        fail = signature('t.integration.tasks.fail', args=("test",))
        retrun_exception = signature('t.integration.tasks.return_exception')

        fail.link_error(retrun_exception)

        exception = ExpectedException("Task expected to fail", "test")
        assert (fail.apply().get(timeout=TIMEOUT, propagate=False), True) == (
            exception, True)

    @pytest.mark.flaky(reruns=5, reruns_delay=1, cause=is_retryable_exception)
    def test_link_error_using_signature(self):
        fail = signature('t.integration.tasks.fail', args=("test",))
        retrun_exception = signature('t.integration.tasks.return_exception')

        fail.link_error(retrun_exception)

        exception = ExpectedException("Task expected to fail", "test")
        assert (fail.delay().get(timeout=TIMEOUT, propagate=False), True) == (
            exception, True)


class test_chain:

    @pytest.mark.flaky(reruns=5, reruns_delay=1, cause=is_retryable_exception)
    def test_simple_chain(self, manager):
        c = add.s(4, 4) | add.s(8) | add.s(16)
        assert c().get(timeout=TIMEOUT) == 32

    @pytest.mark.flaky(reruns=5, reruns_delay=1, cause=is_retryable_exception)
    def test_single_chain(self, manager):
        c = chain(add.s(3, 4))()
        assert c.get(timeout=TIMEOUT) == 7

    @pytest.mark.flaky(reruns=5, reruns_delay=1, cause=is_retryable_exception)
    def test_complex_chain(self, manager):
        c = (
            add.s(2, 2) | (
                add.s(4) | add_replaced.s(8) | add.s(16) | add.s(32)
            ) |
            group(add.s(i) for i in range(4))
        )
        res = c()
        assert res.get(timeout=TIMEOUT) == [64, 65, 66, 67]

    @pytest.mark.flaky(reruns=5, reruns_delay=1, cause=is_retryable_exception)
    def test_group_results_in_chain(self, manager):
        # This adds in an explicit test for the special case added in commit
        # 1e3fcaa969de6ad32b52a3ed8e74281e5e5360e6
        c = (
            group(
                add.s(1, 2) | group(
                    add.s(1), add.s(2)
                )
            )
        )
        res = c()
        assert res.get(timeout=TIMEOUT) == [4, 5]

    def test_chain_of_chain_with_a_single_task(self, manager):
        sig = signature('any_taskname', queue='any_q')
        chain([chain(sig)]).apply_async()

    def test_chain_on_error(self, manager):
        from .tasks import ExpectedException

        if not manager.app.conf.result_backend.startswith('redis'):
            raise pytest.skip('Requires redis result backend.')

        # Run the chord and wait for the error callback to finish.
        c1 = chain(
            add.s(1, 2), fail.s(), add.s(3, 4),
        )
        res = c1()

        with pytest.raises(ExpectedException):
            res.get(propagate=True)

        with pytest.raises(ExpectedException):
            res.parent.get(propagate=True)

    @pytest.mark.flaky(reruns=5, reruns_delay=1, cause=is_retryable_exception)
    def test_chain_inside_group_receives_arguments(self, manager):
        c = (
            add.s(5, 6) |
            group((add.s(1) | add.s(2), add.s(3)))
        )
        res = c()
        assert res.get(timeout=TIMEOUT) == [14, 14]

    @pytest.mark.flaky(reruns=5, reruns_delay=1, cause=is_retryable_exception)
    def test_eager_chain_inside_task(self, manager):
        from .tasks import chain_add

        prev = chain_add.app.conf.task_always_eager
        chain_add.app.conf.task_always_eager = True

        chain_add.apply_async(args=(4, 8), throw=True).get()

        chain_add.app.conf.task_always_eager = prev

    @pytest.mark.flaky(reruns=5, reruns_delay=1, cause=is_retryable_exception)
    def test_group_chord_group_chain(self, manager):
        from celery.five import bytes_if_py2

        if not manager.app.conf.result_backend.startswith('redis'):
            raise pytest.skip('Requires redis result backend.')
        redis_connection = get_redis_connection()
        redis_connection.delete('redis-echo')
        before = group(redis_echo.si(f'before {i}') for i in range(3))
        connect = redis_echo.si('connect')
        after = group(redis_echo.si(f'after {i}') for i in range(2))

        result = (before | connect | after).delay()
        result.get(timeout=TIMEOUT)
        redis_messages = list(map(
            bytes_if_py2,
            redis_connection.lrange('redis-echo', 0, -1)
        ))
        before_items = \
            set(map(bytes_if_py2, (b'before 0', b'before 1', b'before 2')))
        after_items = set(map(bytes_if_py2, (b'after 0', b'after 1')))

        assert set(redis_messages[:3]) == before_items
        assert redis_messages[3] == b'connect'
        assert set(redis_messages[4:]) == after_items
        redis_connection.delete('redis-echo')

    @pytest.mark.flaky(reruns=5, reruns_delay=1, cause=is_retryable_exception)
    def test_group_result_not_has_cache(self, manager):
        t1 = identity.si(1)
        t2 = identity.si(2)
        gt = group([identity.si(3), identity.si(4)])
        ct = chain(identity.si(5), gt)
        task = group(t1, t2, ct)
        result = task.delay()
        assert result.get(timeout=TIMEOUT) == [1, 2, [3, 4]]

    @pytest.mark.flaky(reruns=5, reruns_delay=1, cause=is_retryable_exception)
    def test_second_order_replace(self, manager):
        from celery.five import bytes_if_py2

        if not manager.app.conf.result_backend.startswith('redis'):
            raise pytest.skip('Requires redis result backend.')

        redis_connection = get_redis_connection()
        redis_connection.delete('redis-echo')

        result = second_order_replace1.delay()
        result.get(timeout=TIMEOUT)
        redis_messages = list(map(
            bytes_if_py2,
            redis_connection.lrange('redis-echo', 0, -1)
        ))

        expected_messages = [b'In A', b'In B', b'In/Out C', b'Out B',
                             b'Out A']
        assert redis_messages == expected_messages

    @pytest.mark.flaky(reruns=5, reruns_delay=1, cause=is_retryable_exception)
    def test_parent_ids(self, manager, num=10):
        assert_ping(manager)

        c = chain(ids.si(i=i) for i in range(num))
        c.freeze()
        res = c()
        try:
            res.get(timeout=TIMEOUT)
        except TimeoutError:
            print(manager.inspect().active())
            print(manager.inspect().reserved())
            print(manager.inspect().stats())
            raise
        self.assert_ids(res, num - 1)

    def assert_ids(self, res, size):
        i, root = size, res
        while root.parent:
            root = root.parent
        node = res
        while node:
            root_id, parent_id, value = node.get(timeout=30)
            assert value == i
            if node.parent:
                assert parent_id == node.parent.id
            assert root_id == root.id
            node = node.parent
            i -= 1

    def test_chord_soft_timeout_recuperation(self, manager):
        """Test that if soft timeout happens in task but is managed by task,
        chord still get results normally
        """
        if not manager.app.conf.result_backend.startswith('redis'):
            raise pytest.skip('Requires redis result backend.')

        c = chord([
            # return 3
            add.s(1, 2),
            # return 0 after managing soft timeout
            delayed_sum_with_soft_guard.s(
                [100], pause_time=2
            ).set(
                soft_time_limit=1
            ),
        ])
        result = c(delayed_sum.s(pause_time=0)).get()
        assert result == 3

    def test_chain_error_handler_with_eta(self, manager):
        try:
            manager.app.backend.ensure_chords_allowed()
        except NotImplementedError as e:
            raise pytest.skip(e.args[0])

        eta = datetime.utcnow() + timedelta(seconds=10)
        c = chain(
            group(
                add.s(1, 2),
                add.s(3, 4),
            ),
            tsum.s()
        ).on_error(print_unicode.s()).apply_async(eta=eta)

        result = c.get()
        assert result == 10

    @pytest.mark.flaky(reruns=5, reruns_delay=1, cause=is_retryable_exception)
    def test_groupresult_serialization(self, manager):
        """Test GroupResult is correctly serialized
        to save in the result backend"""
        try:
            manager.app.backend.ensure_chords_allowed()
        except NotImplementedError as e:
            raise pytest.skip(e.args[0])

        async_result = build_chain_inside_task.delay()
        result = async_result.get()
        assert len(result) == 2
        assert isinstance(result[0][1], list)

    @pytest.mark.flaky(reruns=5, reruns_delay=1, cause=is_retryable_exception)
    def test_chain_of_task_a_group_and_a_chord(self, manager):
        try:
            manager.app.backend.ensure_chords_allowed()
        except NotImplementedError as e:
            raise pytest.skip(e.args[0])

        c = add.si(1, 0)
        c = c | group(add.s(1), add.s(1))
        c = c | group(tsum.s(), tsum.s())
        c = c | tsum.s()

        res = c()
        assert res.get(timeout=TIMEOUT) == 8

    @pytest.mark.flaky(reruns=5, reruns_delay=1, cause=is_retryable_exception)
    def test_chain_of_chords_as_groups_chained_to_a_task_with_two_tasks(self,
                                                                        manager):
        try:
            manager.app.backend.ensure_chords_allowed()
        except NotImplementedError as e:
            raise pytest.skip(e.args[0])

        c = add.si(1, 0)
        c = c | group(add.s(1), add.s(1))
        c = c | tsum.s()
        c = c | add.s(1)
        c = c | group(add.s(1), add.s(1))
        c = c | tsum.s()

        res = c()
        assert res.get(timeout=TIMEOUT) == 12

    @pytest.mark.flaky(reruns=5, reruns_delay=1, cause=is_retryable_exception)
    def test_chain_of_chords_with_two_tasks(self, manager):
        try:
            manager.app.backend.ensure_chords_allowed()
        except NotImplementedError as e:
            raise pytest.skip(e.args[0])

        c = add.si(1, 0)
        c = c | group(add.s(1), add.s(1))
        c = c | tsum.s()
        c = c | add.s(1)
        c = c | chord(group(add.s(1), add.s(1)), tsum.s())

        res = c()
        assert res.get(timeout=TIMEOUT) == 12

    @pytest.mark.flaky(reruns=5, reruns_delay=1, cause=is_retryable_exception)
    def test_chain_of_a_chord_and_a_group_with_two_tasks(self, manager):
        try:
            manager.app.backend.ensure_chords_allowed()
        except NotImplementedError as e:
            raise pytest.skip(e.args[0])

        c = add.si(1, 0)
        c = c | group(add.s(1), add.s(1))
        c = c | tsum.s()
        c = c | add.s(1)
        c = c | group(add.s(1), add.s(1))

        res = c()
        assert res.get(timeout=TIMEOUT) == [6, 6]

    @pytest.mark.flaky(reruns=5, reruns_delay=1, cause=is_retryable_exception)
    def test_chain_of_a_chord_and_a_task_and_a_group(self, manager):
        try:
            manager.app.backend.ensure_chords_allowed()
        except NotImplementedError as e:
            raise pytest.skip(e.args[0])

        c = group(add.s(1, 1), add.s(1, 1))
        c = c | tsum.s()
        c = c | add.s(1)
        c = c | group(add.s(1), add.s(1))

        res = c()
        assert res.get(timeout=TIMEOUT) == [6, 6]

    @pytest.mark.flaky(reruns=5, reruns_delay=1, cause=is_retryable_exception)
    def test_chain_of_a_chord_and_two_tasks_and_a_group(self, manager):
        try:
            manager.app.backend.ensure_chords_allowed()
        except NotImplementedError as e:
            raise pytest.skip(e.args[0])

        c = group(add.s(1, 1), add.s(1, 1))
        c = c | tsum.s()
        c = c | add.s(1)
        c = c | add.s(1)
        c = c | group(add.s(1), add.s(1))

        res = c()
        assert res.get(timeout=TIMEOUT) == [7, 7]

    @pytest.mark.flaky(reruns=5, reruns_delay=1, cause=is_retryable_exception)
    def test_chain_of_a_chord_and_three_tasks_and_a_group(self, manager):
        try:
            manager.app.backend.ensure_chords_allowed()
        except NotImplementedError as e:
            raise pytest.skip(e.args[0])

        c = group(add.s(1, 1), add.s(1, 1))
        c = c | tsum.s()
        c = c | add.s(1)
        c = c | add.s(1)
        c = c | add.s(1)
        c = c | group(add.s(1), add.s(1))

        res = c()
        assert res.get(timeout=TIMEOUT) == [8, 8]


class test_result_set:

    @pytest.mark.flaky(reruns=5, reruns_delay=1, cause=is_retryable_exception)
    def test_result_set(self, manager):
        assert_ping(manager)

        rs = ResultSet([add.delay(1, 1), add.delay(2, 2)])
        assert rs.get(timeout=TIMEOUT) == [2, 4]

    @pytest.mark.flaky(reruns=5, reruns_delay=1, cause=is_retryable_exception)
    def test_result_set_error(self, manager):
        assert_ping(manager)

        rs = ResultSet([raise_error.delay(), add.delay(1, 1)])
        rs.get(timeout=TIMEOUT, propagate=False)

        assert rs.results[0].failed()
        assert rs.results[1].successful()


class test_group:
    @pytest.mark.flaky(reruns=5, reruns_delay=1, cause=is_retryable_exception)
    def test_ready_with_exception(self, manager):
        if not manager.app.conf.result_backend.startswith('redis'):
            raise pytest.skip('Requires redis result backend.')

        g = group([add.s(1, 2), raise_error.s()])
        result = g.apply_async()
        while not result.ready():
            pass

    @pytest.mark.flaky(reruns=5, reruns_delay=1, cause=is_retryable_exception)
    def test_empty_group_result(self, manager):
        if not manager.app.conf.result_backend.startswith('redis'):
            raise pytest.skip('Requires redis result backend.')

        task = group([])
        result = task.apply_async()

        GroupResult.save(result)
        task = GroupResult.restore(result.id)
        assert task.results == []

    @pytest.mark.flaky(reruns=5, reruns_delay=1, cause=is_retryable_exception)
    def test_parent_ids(self, manager):
        assert_ping(manager)

        g = (
            ids.si(i=1) |
            ids.si(i=2) |
            group(ids.si(i=i) for i in range(2, 50))
        )
        res = g()
        expected_root_id = res.parent.parent.id
        expected_parent_id = res.parent.id
        values = res.get(timeout=TIMEOUT)

        for i, r in enumerate(values):
            root_id, parent_id, value = r
            assert root_id == expected_root_id
            assert parent_id == expected_parent_id
            assert value == i + 2

    @pytest.mark.flaky(reruns=5, reruns_delay=1, cause=is_retryable_exception)
    def test_nested_group(self, manager):
        assert_ping(manager)

        c = group(
            add.si(1, 10),
            group(
                add.si(1, 100),
                group(
                    add.si(1, 1000),
                    add.si(1, 2000),
                ),
            ),
        )
        res = c()

        assert res.get(timeout=TIMEOUT) == [11, 101, 1001, 2001]

    @pytest.mark.flaky(reruns=5, reruns_delay=1, cause=is_retryable_exception)
    def test_large_group(self, manager):
        assert_ping(manager)

        c = group(identity.s(i) for i in range(1000))
        res = c.delay()

        assert res.get(timeout=TIMEOUT) == list(range(1000))


def assert_ids(r, expected_value, expected_root_id, expected_parent_id):
    root_id, parent_id, value = r.get(timeout=TIMEOUT)
    assert expected_value == value
    assert root_id == expected_root_id
    assert parent_id == expected_parent_id


def assert_ping(manager):
    ping_result = manager.inspect().ping()
    assert ping_result
    ping_val = list(ping_result.values())[0]
    assert ping_val == {"ok": "pong"}


class test_chord:
    @pytest.mark.flaky(reruns=5, reruns_delay=1, cause=is_retryable_exception)
    def test_simple_chord_with_a_delay_in_group_save(self, manager, monkeypatch):
        try:
            manager.app.backend.ensure_chords_allowed()
        except NotImplementedError as e:
            raise pytest.skip(e.args[0])

        if not isinstance(manager.app.backend, BaseKeyValueStoreBackend):
            raise pytest.skip("The delay may only occur in the cache backend")

        x = BaseKeyValueStoreBackend._apply_chord_incr

        def apply_chord_incr_with_sleep(self, *args, **kwargs):
            sleep(1)
            x(self, *args, **kwargs)

        monkeypatch.setattr(BaseKeyValueStoreBackend,
                            '_apply_chord_incr',
                            apply_chord_incr_with_sleep)

        c = chord(header=[add.si(1, 1), add.si(1, 1)], body=tsum.s())

        result = c()
        assert result.get(timeout=TIMEOUT) == 4

    @pytest.mark.flaky(reruns=5, reruns_delay=1, cause=is_retryable_exception)
    def test_redis_subscribed_channels_leak(self, manager):
        if not manager.app.conf.result_backend.startswith('redis'):
            raise pytest.skip('Requires redis result backend.')

        manager.app.backend.result_consumer.on_after_fork()
        initial_channels = get_active_redis_channels()
        initial_channels_count = len(initial_channels)
        total_chords = 10
        async_results = [
            chord([add.s(5, 6), add.s(6, 7)])(delayed_sum.s())
            for _ in range(total_chords)
        ]

        channels_before = get_active_redis_channels()
        manager.assert_result_tasks_in_progress_or_completed(async_results)

        channels_before_count = len(channels_before)
        assert set(channels_before) != set(initial_channels)
        assert channels_before_count > initial_channels_count

        # The total number of active Redis channels at this point
        # is the number of chord header tasks multiplied by the
        # total chord tasks, plus the initial channels
        # (existing from previous tests).
        chord_header_task_count = 2
        assert channels_before_count <= \
            chord_header_task_count * total_chords + initial_channels_count

        result_values = [
            result.get(timeout=TIMEOUT)
            for result in async_results
        ]
        assert result_values == [24] * total_chords

        channels_after = get_active_redis_channels()
        channels_after_count = len(channels_after)

        assert channels_after_count == initial_channels_count
        assert set(channels_after) == set(initial_channels)

    @pytest.mark.flaky(reruns=5, reruns_delay=1, cause=is_retryable_exception)
    def test_replaced_nested_chord(self, manager):
        try:
            manager.app.backend.ensure_chords_allowed()
        except NotImplementedError as e:
            raise pytest.skip(e.args[0])

        c1 = chord([
            chord(
                [add.s(1, 2), add_replaced.s(3, 4)],
                add_to_all.s(5),
            ) | tsum.s(),
            chord(
                [add_replaced.s(6, 7), add.s(0, 0)],
                add_to_all.s(8),
            ) | tsum.s(),
        ], add_to_all.s(9))
        res1 = c1()
        assert res1.get(timeout=TIMEOUT) == [29, 38]

    @pytest.mark.flaky(reruns=5, reruns_delay=1, cause=is_retryable_exception)
    def test_add_to_chord(self, manager):
        if not manager.app.conf.result_backend.startswith('redis'):
            raise pytest.skip('Requires redis result backend.')

        c = group([add_to_all_to_chord.s([1, 2, 3], 4)]) | identity.s()
        res = c()
        assert res.get() == [0, 5, 6, 7]

    @pytest.mark.flaky(reruns=5, reruns_delay=1, cause=is_retryable_exception)
    def test_add_chord_to_chord(self, manager):
        if not manager.app.conf.result_backend.startswith('redis'):
            raise pytest.skip('Requires redis result backend.')

        c = group([add_chord_to_chord.s([1, 2, 3], 4)]) | identity.s()
        res = c()
        assert res.get() == [0, 5 + 6 + 7]

    @pytest.mark.flaky(reruns=5, reruns_delay=1, cause=is_retryable_exception)
    def test_eager_chord_inside_task(self, manager):
        from .tasks import chord_add

        prev = chord_add.app.conf.task_always_eager
        chord_add.app.conf.task_always_eager = True

        chord_add.apply_async(args=(4, 8), throw=True).get()

        chord_add.app.conf.task_always_eager = prev

    @pytest.mark.flaky(reruns=5, reruns_delay=1, cause=is_retryable_exception)
    def test_group_chain(self, manager):
        if not manager.app.conf.result_backend.startswith('redis'):
            raise pytest.skip('Requires redis result backend.')
        c = (
            add.s(2, 2) |
            group(add.s(i) for i in range(4)) |
            add_to_all.s(8)
        )
        res = c()
        assert res.get(timeout=TIMEOUT) == [12, 13, 14, 15]

    @pytest.mark.flaky(reruns=5, reruns_delay=1, cause=is_retryable_exception)
    @pytest.mark.xfail(os.environ['TEST_BACKEND'] == 'cache+pylibmc://',
                       reason="Not supported yet by the cache backend.",
                       strict=True,
                       raises=ChordError)
    def test_nested_group_chain(self, manager):
        try:
            manager.app.backend.ensure_chords_allowed()
        except NotImplementedError as e:
            raise pytest.skip(e.args[0])

        c = chain(
            add.si(1, 0),
            group(
                add.si(1, 100),
                chain(
                    add.si(1, 200),
                    group(
                        add.si(1, 1000),
                        add.si(1, 2000),
                    ),
                ),
            ),
            add.si(1, 10),
        )
        res = c()
        assert res.get(timeout=TIMEOUT) == 11

    @pytest.mark.flaky(reruns=5, reruns_delay=1, cause=is_retryable_exception)
    def test_single_task_header(self, manager):
        try:
            manager.app.backend.ensure_chords_allowed()
        except NotImplementedError as e:
            raise pytest.skip(e.args[0])

        c1 = chord([add.s(2, 5)], body=add_to_all.s(9))
        res1 = c1()
        assert res1.get(timeout=TIMEOUT) == [16]

        c2 = group([add.s(2, 5)]) | add_to_all.s(9)
        res2 = c2()
        assert res2.get(timeout=TIMEOUT) == [16]

    def test_empty_header_chord(self, manager):
        try:
            manager.app.backend.ensure_chords_allowed()
        except NotImplementedError as e:
            raise pytest.skip(e.args[0])

        c1 = chord([], body=add_to_all.s(9))
        res1 = c1()
        assert res1.get(timeout=TIMEOUT) == []

        c2 = group([]) | add_to_all.s(9)
        res2 = c2()
        assert res2.get(timeout=TIMEOUT) == []

    @pytest.mark.flaky(reruns=5, reruns_delay=1, cause=is_retryable_exception)
    def test_nested_chord(self, manager):
        try:
            manager.app.backend.ensure_chords_allowed()
        except NotImplementedError as e:
            raise pytest.skip(e.args[0])

        c1 = chord([
            chord([add.s(1, 2), add.s(3, 4)], add.s([5])),
            chord([add.s(6, 7)], add.s([10]))
        ], add_to_all.s(['A']))
        res1 = c1()
        assert res1.get(timeout=TIMEOUT) == [[3, 7, 5, 'A'], [13, 10, 'A']]

        c2 = group([
            group([add.s(1, 2), add.s(3, 4)]) | add.s([5]),
            group([add.s(6, 7)]) | add.s([10]),
        ]) | add_to_all.s(['A'])
        res2 = c2()
        assert res2.get(timeout=TIMEOUT) == [[3, 7, 5, 'A'], [13, 10, 'A']]

        c = group([
            group([
                group([
                    group([
                        add.s(1, 2)
                    ]) | add.s([3])
                ]) | add.s([4])
            ]) | add.s([5])
        ]) | add.s([6])

        res = c()
        assert [[[[3, 3], 4], 5], 6] == res.get(timeout=TIMEOUT)

    @pytest.mark.flaky(reruns=5, reruns_delay=1, cause=is_retryable_exception)
    def test_parent_ids(self, manager):
        if not manager.app.conf.result_backend.startswith('redis'):
            raise pytest.skip('Requires redis result backend.')
        root = ids.si(i=1)
        expected_root_id = root.freeze().id
        g = chain(
            root, ids.si(i=2),
            chord(
                group(ids.si(i=i) for i in range(3, 50)),
                chain(collect_ids.s(i=50) | ids.si(i=51)),
            ),
        )
        self.assert_parentids_chord(g(), expected_root_id)

    @pytest.mark.flaky(reruns=5, reruns_delay=1, cause=is_retryable_exception)
    def test_parent_ids__OR(self, manager):
        if not manager.app.conf.result_backend.startswith('redis'):
            raise pytest.skip('Requires redis result backend.')
        root = ids.si(i=1)
        expected_root_id = root.freeze().id
        g = (
            root |
            ids.si(i=2) |
            group(ids.si(i=i) for i in range(3, 50)) |
            collect_ids.s(i=50) |
            ids.si(i=51)
        )
        self.assert_parentids_chord(g(), expected_root_id)

    def assert_parentids_chord(self, res, expected_root_id):
        assert isinstance(res, AsyncResult)
        assert isinstance(res.parent, AsyncResult)
        assert isinstance(res.parent.parent, GroupResult)
        assert isinstance(res.parent.parent.parent, AsyncResult)
        assert isinstance(res.parent.parent.parent.parent, AsyncResult)

        # first we check the last task
        assert_ids(res, 51, expected_root_id, res.parent.id)

        # then the chord callback
        prev, (root_id, parent_id, value) = res.parent.get(timeout=30)
        assert value == 50
        assert root_id == expected_root_id
        # started by one of the chord header tasks.
        assert parent_id in res.parent.parent.results

        # check what the chord callback recorded
        for i, p in enumerate(prev):
            root_id, parent_id, value = p
            assert root_id == expected_root_id
            assert parent_id == res.parent.parent.parent.id

        # ids(i=2)
        root_id, parent_id, value = res.parent.parent.parent.get(timeout=30)
        assert value == 2
        assert parent_id == res.parent.parent.parent.parent.id
        assert root_id == expected_root_id

        # ids(i=1)
        root_id, parent_id, value = res.parent.parent.parent.parent.get(
            timeout=30)
        assert value == 1
        assert root_id == expected_root_id
        assert parent_id is None

    def test_chord_on_error(self, manager):
        from celery import states
        from .tasks import ExpectedException
        import time

        if not manager.app.conf.result_backend.startswith('redis'):
            raise pytest.skip('Requires redis result backend.')

        # Run the chord and wait for the error callback to finish.
        c1 = chord(
            header=[add.s(1, 2), add.s(3, 4), fail.s()],
            body=print_unicode.s('This should not be called').on_error(
                chord_error.s()),
        )
        res = c1()
        with pytest.raises(ExpectedException):
            res.get(propagate=True)

        # Got to wait for children to populate.
        while not res.children:
            time.sleep(0.1)

        # Extract the results of the successful tasks from the chord.
        #
        # We could do this inside the error handler, and probably would in a
        #  real system, but for the purposes of the test it's obnoxious to get
        #  data out of the error handler.
        #
        # So for clarity of our test, we instead do it here.

        # Use the error callback's result to find the failed task.
        error_callback_result = AsyncResult(
            res.children[0].children[0].result[0])
        failed_task_id = error_callback_result.result.args[0].split()[3]

        # Use new group_id result metadata to get group ID.
        failed_task_result = AsyncResult(failed_task_id)
        original_group_id = failed_task_result._get_task_meta()['group_id']

        # Use group ID to get preserved group result.
        backend = fail.app.backend
        j_key = backend.get_key_for_group(original_group_id, '.j')
        redis_connection = get_redis_connection()
        chord_results = [backend.decode(t) for t in
                         redis_connection.lrange(j_key, 0, 3)]

        # Validate group result
        assert [cr[3] for cr in chord_results if cr[2] == states.SUCCESS] == \
               [3, 7]

        assert len([cr for cr in chord_results if cr[2] != states.SUCCESS]
                   ) == 1

    @pytest.mark.flaky(reruns=5, reruns_delay=1, cause=is_retryable_exception)
    def test_parallel_chords(self, manager):
        try:
            manager.app.backend.ensure_chords_allowed()
        except NotImplementedError as e:
            raise pytest.skip(e.args[0])

        c1 = chord(group(add.s(1, 2), add.s(3, 4)), tsum.s())
        c2 = chord(group(add.s(1, 2), add.s(3, 4)), tsum.s())
        g = group(c1, c2)
        r = g.delay()

        assert r.get(timeout=TIMEOUT) == [10, 10]

    @pytest.mark.flaky(reruns=5, reruns_delay=1, cause=is_retryable_exception)
    def test_chord_in_chords_with_chains(self, manager):
        try:
            manager.app.backend.ensure_chords_allowed()
        except NotImplementedError as e:
            raise pytest.skip(e.args[0])

        c = chord(
            group([
                chain(
                    add.si(1, 2),
                    chord(
                        group([add.si(1, 2), add.si(1, 2)]),
                        add.si(1, 2),
                    ),
                ),
                chain(
                    add.si(1, 2),
                    chord(
                        group([add.si(1, 2), add.si(1, 2)]),
                        add.si(1, 2),
                    ),
                ),
            ]),
            add.si(2, 2)
        )

        r = c.delay()

        assert r.get(timeout=TIMEOUT) == 4

    @pytest.mark.flaky(reruns=5, reruns_delay=1, cause=is_retryable_exception)
    def test_chain_chord_chain_chord(self, manager):
        # test for #2573
        try:
            manager.app.backend.ensure_chords_allowed()
        except NotImplementedError as e:
            raise pytest.skip(e.args[0])
        c = chain(
            identity.si(1),
            chord(
                [
                    identity.si(2),
                    chain(
                        identity.si(3),
                        chord(
                            [identity.si(4), identity.si(5)],
                            identity.si(6)
                        )
                    )
                ],
                identity.si(7)
            )
        )
        res = c.delay()
        assert res.get(timeout=TIMEOUT) == 7

    @pytest.mark.xfail(reason="Issue #6176")
    def test_chord_in_chain_with_args(self, manager):
        try:
            manager.app.backend.ensure_chords_allowed()
        except NotImplementedError as e:
            raise pytest.skip(e.args[0])

        c1 = chain(
            chord(
                [identity.s(), identity.s()],
                identity.s(),
            ),
            identity.s(),
        )
        res1 = c1.apply_async(args=(1,))
        assert res1.get(timeout=TIMEOUT) == [1, 1]
        res1 = c1.apply(args=(1,))
        assert res1.get(timeout=TIMEOUT) == [1, 1]

    @pytest.mark.flaky(reruns=5, reruns_delay=1, cause=is_retryable_exception)
    def test_large_header(self, manager):
        try:
            manager.app.backend.ensure_chords_allowed()
        except NotImplementedError as e:
            raise pytest.skip(e.args[0])

        c = group(identity.si(i) for i in range(1000)) | tsum.s()
        res = c.delay()
        assert res.get(timeout=TIMEOUT) == 499500

    @pytest.mark.flaky(reruns=5, reruns_delay=1, cause=is_retryable_exception)
    def test_chain_to_a_chord_with_large_header(self, manager):
        try:
            manager.app.backend.ensure_chords_allowed()
        except NotImplementedError as e:
            raise pytest.skip(e.args[0])

        c = identity.si(1) | group(
            identity.s() for _ in range(1000)) | tsum.s()
        res = c.delay()
        assert res.get(timeout=TIMEOUT) == 1000

    @pytest.mark.flaky(reruns=5, reruns_delay=1, cause=is_retryable_exception)
    def test_priority(self, manager):
        c = chain(return_priority.signature(priority=3))()
        assert c.get(timeout=TIMEOUT) == "Priority: 3"

    @pytest.mark.flaky(reruns=5, reruns_delay=1, cause=is_retryable_exception)
    def test_priority_chain(self, manager):
        c = return_priority.signature(priority=3) | return_priority.signature(
            priority=5)
        assert c().get(timeout=TIMEOUT) == "Priority: 5"<|MERGE_RESOLUTION|>--- conflicted
+++ resolved
@@ -1,9 +1,4 @@
-<<<<<<< HEAD
-=======
-from __future__ import absolute_import, unicode_literals
-
 import os
->>>>>>> 44588c65
 from datetime import datetime, timedelta
 from time import sleep
 
