import os
import sys

from kombu.five import monotonic  # noqa

from celery import Celery  # noqa
from celery.five import range  # noqa

os.environ.update(
    NOSETPS='yes',
    USE_FAST_LOCALS='yes',
)


DEFAULT_ITS = 40000

BROKER_TRANSPORT = os.environ.get('BROKER', 'librabbitmq://')
if hasattr(sys, 'pypy_version_info'):
    BROKER_TRANSPORT = 'pyamqp://'

app = Celery('bench_worker')
app.conf.update(
    broker_url=BROKER_TRANSPORT,
    broker_pool_limit=10,
    worker_pool='solo',
    worker_prefetch_multiplier=0,
    task_default_delivery_mode=1,
    task_queues={
        'bench.worker': {
            'exchange': 'bench.worker',
            'routing_key': 'bench.worker',
            'no_ack': True,
            'exchange_durable': False,
            'queue_durable': False,
            'auto_delete': True,
        }
    },
    task_serializer='json',
    task_default_queue='bench.worker',
    result_backend=None,
),


def tdiff(then):
    return monotonic() - then


@app.task(cur=0, time_start=None, queue='bench.worker', bare=True)
def it(_, n):
    # use internal counter, as ordering can be skewed
    # by previous runs, or the broker.
    i = it.cur
    if i and not i % 5000:
        print('({} so far: {}s)'.format(i, tdiff(it.subt)), file=sys.stderr)
        it.subt = monotonic()
    if not i:
        it.subt = it.time_start = monotonic()
    elif i > n - 2:
        total = tdiff(it.time_start)
<<<<<<< HEAD
        print('({} so far: {}s)'.format(i, tdiff(it.subt)), file=sys.stderr)
        print('-- process {0} tasks: {1}s total, {2} tasks/s} '.format(
=======
        print('({0} so far: {1}s)'.format(i, tdiff(it.subt)), file=sys.stderr)
        print('-- process {0} tasks: {1}s total, {2} tasks/s'.format(
>>>>>>> 44588c65
            n, total, n / (total + .0),
        ))
        import os
        os._exit()
    it.cur += 1


def bench_apply(n=DEFAULT_ITS):
    time_start = monotonic()
    task = it._get_current_object()
    with app.producer_or_acquire() as producer:
        [task.apply_async((i, n), producer=producer) for i in range(n)]
    print('-- apply {} tasks: {}s'.format(n, monotonic() - time_start))


def bench_work(n=DEFAULT_ITS, loglevel='CRITICAL'):
    loglevel = os.environ.get('BENCH_LOGLEVEL') or loglevel
    if loglevel:
        app.log.setup_logging_subsystem(loglevel=loglevel)
    worker = app.WorkController(concurrency=15,
                                queues=['bench.worker'])

    try:
        print('-- starting worker')
        worker.start()
    except SystemExit:
        raise
        assert sum(worker.state.total_count.values()) == n + 1


def bench_both(n=DEFAULT_ITS):
    bench_apply(n)
    bench_work(n)


def main(argv=sys.argv):
    n = DEFAULT_ITS
    if len(argv) < 2:
        print(f'Usage: {os.path.basename(argv[0])} [apply|work|both] [n=20k]')
        return sys.exit(1)
    try:
        try:
            n = int(argv[2])
        except IndexError:
            pass
        return {'apply': bench_apply,
                'work': bench_work,
                'both': bench_both}[argv[1]](n=n)
    except:
        raise


if __name__ == '__main__':
    main()<|MERGE_RESOLUTION|>--- conflicted
+++ resolved
@@ -57,13 +57,8 @@
         it.subt = it.time_start = monotonic()
     elif i > n - 2:
         total = tdiff(it.time_start)
-<<<<<<< HEAD
         print('({} so far: {}s)'.format(i, tdiff(it.subt)), file=sys.stderr)
-        print('-- process {0} tasks: {1}s total, {2} tasks/s} '.format(
-=======
-        print('({0} so far: {1}s)'.format(i, tdiff(it.subt)), file=sys.stderr)
         print('-- process {0} tasks: {1}s total, {2} tasks/s'.format(
->>>>>>> 44588c65
             n, total, n / (total + .0),
         ))
         import os
