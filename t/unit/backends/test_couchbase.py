"""Tests for the CouchbaseBackend."""
<<<<<<< HEAD
=======
from __future__ import absolute_import, unicode_literals
>>>>>>> 28eb9095
import pytest
from kombu.utils.encoding import str_t
from case import MagicMock, Mock, patch, sentinel, skip
from celery.app import backends
from celery.backends import couchbase as module
from celery.backends.couchbase import CouchbaseBackend
from celery.exceptions import ImproperlyConfigured

try:
    import couchbase
except ImportError:
    couchbase = None  # noqa

COUCHBASE_BUCKET = 'celery_bucket'


@skip.unless_module('couchbase')
class test_CouchbaseBackend:

    def setup(self):
        self.backend = CouchbaseBackend(app=self.app)

    def test_init_no_couchbase(self):
        prev, module.Couchbase = module.Couchbase, None
        try:
            with pytest.raises(ImproperlyConfigured):
                CouchbaseBackend(app=self.app)
        finally:
            module.Couchbase = prev

    def test_init_no_settings(self):
        self.app.conf.couchbase_backend_settings = []
        with pytest.raises(ImproperlyConfigured):
            CouchbaseBackend(app=self.app)

    def test_init_settings_is_None(self):
        self.app.conf.couchbase_backend_settings = None
        CouchbaseBackend(app=self.app)

    def test_get_connection_connection_exists(self):
        with patch('couchbase.connection.Connection') as mock_Connection:
            self.backend._connection = sentinel._connection

            connection = self.backend._get_connection()

            assert sentinel._connection == connection
            mock_Connection.assert_not_called()

    def test_get(self):
        self.app.conf.couchbase_backend_settings = {}
        x = CouchbaseBackend(app=self.app)
        x._connection = Mock()
        mocked_get = x._connection.get = Mock()
        mocked_get.return_value.value = sentinel.retval
        # should return None
        assert x.get('1f3fab') == sentinel.retval
        x._connection.get.assert_called_once_with('1f3fab')

    def test_set(self):
        self.app.conf.couchbase_backend_settings = None
        x = CouchbaseBackend(app=self.app)
        x._connection = MagicMock()
        x._connection.set = MagicMock()
        # should return None
        assert x.set(sentinel.key, sentinel.value) is None

    def test_delete(self):
        self.app.conf.couchbase_backend_settings = {}
        x = CouchbaseBackend(app=self.app)
        x._connection = Mock()
        mocked_delete = x._connection.delete = Mock()
        mocked_delete.return_value = None
        # should return None
        assert x.delete('1f3fab') is None
        x._connection.delete.assert_called_once_with('1f3fab')

    def test_config_params(self):
        self.app.conf.couchbase_backend_settings = {
            'bucket': 'mycoolbucket',
            'host': ['here.host.com', 'there.host.com'],
            'username': 'johndoe',
            'password': 'mysecret',
            'port': '1234',
        }
        x = CouchbaseBackend(app=self.app)
        assert x.bucket == 'mycoolbucket'
        assert x.host == ['here.host.com', 'there.host.com']
        assert x.username == 'johndoe'
        assert x.password == 'mysecret'
        assert x.port == 1234

    def test_backend_by_url(self, url='couchbase://myhost/mycoolbucket'):
        from celery.backends.couchbase import CouchbaseBackend
        backend, url_ = backends.by_url(url, self.app.loader)
        assert backend is CouchbaseBackend
        assert url_ == url

    def test_backend_params_by_url(self):
        url = 'couchbase://johndoe:mysecret@myhost:123/mycoolbucket'
        with self.Celery(backend=url) as app:
            x = app.backend
            assert x.bucket == 'mycoolbucket'
            assert x.host == 'myhost'
            assert x.username == 'johndoe'
            assert x.password == 'mysecret'
            assert x.port == 123

    def test_correct_key_types(self):
        keys = [
            self.backend.get_key_for_task('task_id', bytes('key')),
            self.backend.get_key_for_chord('group_id', bytes('key')),
            self.backend.get_key_for_group('group_id', bytes('key')),
            self.backend.get_key_for_task('task_id', 'key'),
            self.backend.get_key_for_chord('group_id', 'key'),
            self.backend.get_key_for_group('group_id', 'key'),
        ]
        for key in keys:
            assert isinstance(key, str_t)<|MERGE_RESOLUTION|>--- conflicted
+++ resolved
@@ -1,8 +1,4 @@
 """Tests for the CouchbaseBackend."""
-<<<<<<< HEAD
-=======
-from __future__ import absolute_import, unicode_literals
->>>>>>> 28eb9095
 import pytest
 from kombu.utils.encoding import str_t
 from case import MagicMock, Mock, patch, sentinel, skip
