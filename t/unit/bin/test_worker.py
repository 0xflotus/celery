--- conflicted
+++ resolved
@@ -435,12 +435,7 @@
 
 @mock.stdouts
 class test_signal_handlers:
-<<<<<<< HEAD
-
     class _Worker:
-=======
-    class _Worker(object):
->>>>>>> 44588c65
         hostname = 'foo'
         stopped = False
         terminated = False
