--- conflicted
+++ resolved
@@ -1,11 +1,5 @@
 import pytest
-<<<<<<< HEAD
-from case import ContextMock, MagicMock, Mock
-=======
-
 from case import MagicMock, Mock
-
->>>>>>> fa114358
 from celery._state import _task_stack
 from celery.canvas import (
     Signature,
